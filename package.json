{
  "name": "@relaycorp/cogrpc",
  "description": "Relaynet CogRPC binding",
  "version": "1.0.0a1",
  "main": "build/main/index.js",
  "typings": "build/main/index.d.ts",
  "module": "build/module/index.js",
  "scripts": {
    "build": "run-s clean && run-p build:*",
    "build:main": "tsc -p tsconfig.json && cpy src/lib/cogrpc.proto build/main/lib/",
    "build:module": "tsc -p tsconfig.module.json && cpy src/lib/cogrpc.proto build/module/lib/",
    "fix": "run-s fix:*",
    "fix:prettier": "prettier \"src/**/*.ts\" --write",
    "fix:tslint": "tslint --fix --project .",
    "test": "run-s static-checks test:unit",
    "test:unit": "jest --coverage",
    "test:unit:changed": "run-s \"test:unit -- -o\"",
    "static-checks": "run-p static-checks:*",
    "static-checks:lint": "tslint --project .",
    "static-checks:prettier": "prettier \"src/**/*.ts\" --list-different",
    "test:ci:unit": "run-s build test:ci:unit:jest",
    "test:ci:unit:jest": "jest --config jest.config.ci.js --coverage",
    "test:integration": "jest --config jest.config.integration.js",
    "cov": "run-s build test:unit && opn coverage/lcov-report/index.html",
    "doc": "typedoc src/index.ts --out build/docs",
    "clean": "trash build test"
  },
  "repository": "https://github.com/relaycorp/relaynet-cogrpc-js",
  "keywords": [
    "relaynet",
    "relaynet-binding-cogrpc"
  ],
  "author": {
    "email": "no-reply@relaycorp.tech",
    "name": "Relaycorp, Inc.",
    "url": "https://relaycorp.tech/"
  },
  "license": "MIT",
  "bugs": {
    "url": "https://github.com/relaycorp/relaynet-cogrpc-js/issues"
  },
  "engines": {
    "node": ">=10"
  },
  "homepage": "https://docs.relaycorp.tech/relaynet-gogrpc-js/",
  "prettier": "@relaycorp/shared-config/.prettierrc.json",
  "publishConfig": {
    "access": "public",
    "tag": "dev"
  },
  "devDependencies": {
    "@relaycorp/shared-config": "^1.4.13",
    "@types/jest": "^26.0.22",
    "@types/pkijs": "0.0.6",
    "@types/verror": "^1.10.4",
    "buffer-to-arraybuffer": "0.0.6",
    "cpy-cli": "^3.1.1",
    "jest": "^26.6.3",
    "jest-date-mock": "^1.0.8",
    "jest-extended": "^0.11.2",
    "npm-run-all": "^4.1.5",
    "prettier": "^2.2.1",
    "trash-cli": "^4.0.0",
    "ts-jest": "^26.5.4",
    "ts-node": "^9.1.1",
    "tslint": "^5.18.0",
    "typedoc": "^0.20.35",
    "typescript": "^3.9.9"
  },
  "dependencies": {
<<<<<<< HEAD
    "@grpc/proto-loader": "^0.6.0",
    "@relaycorp/relaynet-core": "^1.42.9",
=======
    "@grpc/proto-loader": "^0.5.6",
    "@relaycorp/relaynet-core": "^1.43.0",
>>>>>>> b9530661
    "check-ip": "^1.1.1",
    "grpc": "^1.24.6",
    "it-pipe": "^1.1.0",
    "stream-to-it": "^0.2.0",
    "uuid-random": "^1.3.0"
  },
  "peerDependencies": {
    "@relaycorp/relaynet-core": ">= 1.42.0 < 2",
    "grpc": "< 2"
  }
}<|MERGE_RESOLUTION|>--- conflicted
+++ resolved
@@ -68,13 +68,8 @@
     "typescript": "^3.9.9"
   },
   "dependencies": {
-<<<<<<< HEAD
     "@grpc/proto-loader": "^0.6.0",
-    "@relaycorp/relaynet-core": "^1.42.9",
-=======
-    "@grpc/proto-loader": "^0.5.6",
     "@relaycorp/relaynet-core": "^1.43.0",
->>>>>>> b9530661
     "check-ip": "^1.1.1",
     "grpc": "^1.24.6",
     "it-pipe": "^1.1.0",
